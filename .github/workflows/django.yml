--- conflicted
+++ resolved
@@ -26,11 +26,7 @@
     strategy:
       max-parallel: 4
       matrix:
-<<<<<<< HEAD
-        python-version: [ 3.7, 3.8, 3.9 ,3.10 ]
-=======
-        python-version: [3.7, 3.8, 3.9 ]
->>>>>>> f4d7f9e1
+        python-version: [ 3.8, 3.9 ]
 
     steps:
       - name: Start MySQL
@@ -69,11 +65,7 @@
     strategy:
       max-parallel: 4
       matrix:
-<<<<<<< HEAD
-        python-version: [ 3.7, 3.8, 3.9,3.10 ]
-=======
-        python-version: [3.7, 3.8, 3.9 ]
->>>>>>> f4d7f9e1
+        python-version: [ 3.8, 3.9 ]
 
     steps:
       - name: Start MySQL
